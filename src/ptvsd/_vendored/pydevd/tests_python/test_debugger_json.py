--- conflicted
+++ resolved
@@ -11,11 +11,6 @@
 from _pydev_bundle.pydev_localhost import get_socket_name
 from _pydevd_bundle._debug_adapter import pydevd_schema, pydevd_base_schema
 from _pydevd_bundle._debug_adapter.pydevd_base_schema import from_json
-<<<<<<< HEAD
-=======
-from tests_python.debugger_unittest import IS_JYTHON, IS_APPVEYOR, overrides, wait_for_condition, \
-    get_free_port
->>>>>>> 90298c4e
 from _pydevd_bundle._debug_adapter.pydevd_schema import (ThreadEvent, ModuleEvent, OutputEvent,
     ExceptionOptions, Response, StoppedEvent, ContinuedEvent, ProcessEvent, InitializeRequest,
     InitializeRequestArguments)
@@ -23,22 +18,9 @@
 from _pydevd_bundle.pydevd_constants import (int_types, IS_64BIT_PROCESS,
     PY_VERSION_STR, PY_IMPL_VERSION_STR, PY_IMPL_NAME)
 from tests_python import debugger_unittest
-<<<<<<< HEAD
 from tests_python.debug_constants import TEST_CHERRYPY, IS_PY2, TEST_DJANGO, TEST_FLASK
 from tests_python.debugger_unittest import (IS_JYTHON, IS_APPVEYOR, overrides,
     get_free_port)
-=======
-import json
-from collections import namedtuple
-from _pydevd_bundle.pydevd_constants import (int_types, IS_64BIT_PROCESS,
-    PY_VERSION_STR, PY_IMPL_VERSION_STR, PY_IMPL_NAME)
-from tests_python.debug_constants import *  # noqa
-import time
-from os.path import normcase
-from _pydev_bundle.pydev_localhost import get_socket_name
-from _pydevd_bundle.pydevd_comm_constants import file_system_encoding
-from tests_python.debug_constants import TEST_CHERRYPY
->>>>>>> 90298c4e
 
 pytest_plugins = [
     str('tests_python.debugger_fixtures'),
@@ -420,7 +402,6 @@
         assert response.success == success
         return response
 
-<<<<<<< HEAD
     def write_initialize(self, access_token, success=True):
         arguments = InitializeRequestArguments(
             adapterID='pydevd_test_case',
@@ -443,18 +424,6 @@
         assert eval_response.success == success
         return eval_response
 
-=======
-    def write_set_pydevd_source_map(self, source, pydevd_source_maps, success=True):
-        dbg_request = self.write_request(
-            pydevd_schema.SetPydevdSourceMapRequest(pydevd_schema.SetPydevdSourceMapArguments(
-                source=source,
-                pydevdSourceMaps=pydevd_source_maps,
-            )))
-        response = self.wait_for_response(dbg_request)
-        assert response.success == success
-        return response
-
->>>>>>> 90298c4e
 
 def test_case_json_logpoints(case_setup):
     with case_setup.test_file('_debugger_case_change_breaks.py') as writer:
@@ -543,19 +512,23 @@
         writer.finished_ok = True
 
 
-def test_case_unhandled_exception(case_setup):
+@pytest.mark.parametrize('target_file', [
+    '_debugger_case_unhandled_exceptions.py',
+    '_debugger_case_unhandled_exceptions_custom.py'
+    ])
+def test_case_unhandled_exception(case_setup, target_file):
 
     def check_test_suceeded_msg(writer, stdout, stderr):
         # Don't call super (we have an unhandled exception in the stack trace).
         return 'TEST SUCEEDED' in ''.join(stdout) and 'TEST SUCEEDED' in ''.join(stderr)
 
     def additional_output_checks(writer, stdout, stderr):
-        if 'raise Exception' not in stderr:
+        if 'raise MyError' not in stderr and 'raise Exception' not in stderr:
             raise AssertionError('Expected test to have an unhandled exception.\nstdout:\n%s\n\nstderr:\n%s' % (
                 stdout, stderr))
 
     with case_setup.test_file(
-            '_debugger_case_unhandled_exceptions.py',
+            target_file,
             check_test_suceeded_msg=check_test_suceeded_msg,
             additional_output_checks=additional_output_checks,
             EXPECTED_RETURNCODE=1,
@@ -570,15 +543,15 @@
         line_in_thread2 = writer.get_line_index_with_content('in thread 2')
         line_in_main = writer.get_line_index_with_content('in main')
         json_facade.wait_for_thread_stopped(
-            reason='exception', line=(line_in_thread1, line_in_thread2), file='_debugger_case_unhandled_exceptions.py')
+            reason='exception', line=(line_in_thread1, line_in_thread2), file=target_file)
         json_facade.write_continue()
 
         json_facade.wait_for_thread_stopped(
-            reason='exception', line=(line_in_thread1, line_in_thread2), file='_debugger_case_unhandled_exceptions.py')
+            reason='exception', line=(line_in_thread1, line_in_thread2), file=target_file)
         json_facade.write_continue()
 
         json_facade.wait_for_thread_stopped(
-            reason='exception', line=line_in_main, file='_debugger_case_unhandled_exceptions.py')
+            reason='exception', line=line_in_main, file=target_file)
         json_facade.write_continue(wait_for_response=False)
 
         writer.finished_ok = True
@@ -1851,7 +1824,6 @@
         assert exec_response.body.result == ''
 
         # Test evaluate request that results in 'exec' but fails
-<<<<<<< HEAD
         exec_response = json_facade.evaluate(
             'var_1 = "abc"/6', frameId=stack_frame_id, context='repl', success=False)
         assert 'TypeError' in exec_response.body.result
@@ -1873,14 +1845,6 @@
         # We don't actually get variables without a frameId, we can just evaluate and observe side effects
         # (so, the result is always empty -- or an error).
         assert exec_response.body.result == ''
-=======
-        exec_request = json_facade.write_request(
-            pydevd_schema.EvaluateRequest(pydevd_schema.EvaluateArguments('var_1 = "abc"/6', frameId=stack_frame_id, context='repl')))
-        exec_response = json_facade.wait_for_response(exec_request)
-        assert exec_response.success == False
-        assert exec_response.body.result.find('TypeError') > -1
-        assert exec_response.message.find('TypeError') > -1
->>>>>>> 90298c4e
 
         json_facade.write_continue(wait_for_response=False)
 
@@ -2814,7 +2778,6 @@
         writer.finished_ok = True
 
 
-<<<<<<< HEAD
 def test_access_token(case_setup):
 
     def update_command_line_args(self, args):
@@ -2874,7 +2837,5 @@
         writer.finished_ok = True
 
 
-=======
->>>>>>> 90298c4e
 if __name__ == '__main__':
     pytest.main(['-k', 'test_case_skipping_filters', '-s'])
